--- conflicted
+++ resolved
@@ -31,13 +31,8 @@
         "amphp/phpunit-util": "dev-v2-revolt",
         "phpunit/phpunit": "^9",
         "amphp/php-cs-fixer-config": "dev-master",
-<<<<<<< HEAD
-        "amphp/file": "dev-v3-revolt",
-        "psalm/phar": "^3.11@dev"
-=======
         "amphp/file": "^1 || ^2",
         "vimeo/psalm": "^4"
->>>>>>> 3f833792
     },
     "repositories": [
         {
@@ -56,11 +51,5 @@
         "psr-4": {
             "Amp\\Cache\\Test\\": "test"
         }
-<<<<<<< HEAD
-=======
-    },
-    "conflict": {
-        "amphp/file": "<0.2 || >=3"
->>>>>>> 3f833792
     }
 }