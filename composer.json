--- conflicted
+++ resolved
@@ -31,13 +31,8 @@
         "amphp/phpunit-util": "^2-dev",
         "phpunit/phpunit": "^9",
         "amphp/php-cs-fixer-config": "dev-master",
-<<<<<<< HEAD
         "amphp/file": "^2-dev",
-        "psalm/phar": "^3.11@dev"
-=======
-        "amphp/file": "^1 || ^2",
-        "vimeo/psalm": "^4"
->>>>>>> 3f833792
+        "psalm/phar": "^4"
     },
     "minimum-stability": "dev",
     "prefer-stable": true,
@@ -50,11 +45,8 @@
         "psr-4": {
             "Amp\\Cache\\Test\\": "test"
         }
-<<<<<<< HEAD
-=======
     },
     "conflict": {
-        "amphp/file": "<0.2 || >=3"
->>>>>>> 3f833792
+        "amphp/file": "<0.2 || >=2"
     }
 }