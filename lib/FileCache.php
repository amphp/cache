--- conflicted
+++ resolved
@@ -15,22 +15,11 @@
         return \hash('sha256', $key) . '.cache';
     }
 
-<<<<<<< HEAD
     private string $directory;
 
     private KeyedMutex $mutex;
 
     private string $gcWatcher;
-=======
-    /** @var string */
-    private $directory;
-    /** @var KeyedMutex */
-    private $mutex;
-    /** @var string */
-    private $gcWatcher;
-    /** @var bool */
-    private $ampFileVersion2;
->>>>>>> 3f833792
 
     public function __construct(string $directory, KeyedMutex $mutex)
     {
@@ -41,20 +30,9 @@
             throw new \Error(__CLASS__ . ' requires amphp/file to be installed');
         }
 
-<<<<<<< HEAD
         $gcWatcher = asyncCallable(static function () use ($directory, $mutex): void {
             try {
                 $files = File\listFiles($directory);
-=======
-        $this->ampFileVersion2 = $ampFileVersion2 = \function_exists('Amp\File\listFiles');
-
-        $gcWatcher = static function () use ($directory, $mutex, $ampFileVersion2): \Generator {
-            try {
-                /** @psalm-suppress UndefinedFunction */
-                $files = yield $ampFileVersion2
-                    ? File\listFiles($directory)
-                    : File\scandir($directory);
->>>>>>> 3f833792
 
                 foreach ($files as $file) {
                     if (\strlen($file) !== 70 || \substr($file, -\strlen('.cache')) !== '.cache') {
@@ -64,16 +42,7 @@
                     $lock = $mutex->acquire($file);
 
                     try {
-<<<<<<< HEAD
                         $handle = File\openFile($directory . '/' . $file, 'r');
-=======
-                        /** @var File\File $handle */
-                        /** @psalm-suppress UndefinedFunction */
-                        $handle = yield $ampFileVersion2
-                            ? File\openFile($directory . '/' . $file, 'r')
-                            : File\open($directory . '/' . $file, 'r');
-                        $ttl = yield $handle->read(4);
->>>>>>> 3f833792
 
                         try {
                             $ttl = $handle->read(4);
@@ -87,14 +56,7 @@
 
                         $ttl = \unpack('Nttl', $ttl)['ttl'];
                         if ($ttl < \time()) {
-<<<<<<< HEAD
                             File\deleteFile($directory . '/' . $file);
-=======
-                            /** @psalm-suppress UndefinedFunction */
-                            yield $ampFileVersion2
-                                ? File\deleteFile($directory . '/' . $file)
-                                : File\unlink($directory . '/' . $file);
->>>>>>> 3f833792
                         }
                     } catch (\Throwable $e) {
                         // ignore
@@ -125,31 +87,14 @@
     {
         $filename = $this->getFilename($key);
 
-<<<<<<< HEAD
         $lock = $this->mutex->acquire($filename);
-=======
-            try {
-                /** @psalm-suppress UndefinedFunction */
-                $cacheContent = yield $this->ampFileVersion2
-                    ? File\read($this->directory . '/' . $filename)
-                    : File\get($this->directory . '/' . $filename);
->>>>>>> 3f833792
 
         try {
             $cacheContent = File\read($this->directory . '/' . $filename);
 
-<<<<<<< HEAD
             if (\strlen($cacheContent) < 4) {
                 return null;
             }
-=======
-                $ttl = \unpack('Nttl', \substr($cacheContent, 0, 4))['ttl'];
-                if ($ttl < \time()) {
-                    /** @psalm-suppress UndefinedFunction */
-                    yield $this->ampFileVersion2
-                        ? File\deleteFile($this->directory . '/' . $filename)
-                        : File\unlink($this->directory . '/' . $filename);
->>>>>>> 3f833792
 
             $ttl = \unpack('Nttl', \substr($cacheContent, 0, 4))['ttl'];
             if ($ttl < \time()) {
@@ -188,23 +133,11 @@
 
         $encodedTtl = \pack('N', $ttl);
 
-<<<<<<< HEAD
         try {
             File\write($this->directory . '/' . $filename, $encodedTtl . $value);
         } finally {
             $lock->release();
         }
-=======
-            try {
-                /** @psalm-suppress UndefinedFunction */
-                yield $this->ampFileVersion2
-                    ? File\write($this->directory . '/' . $filename, $encodedTtl . $value)
-                    : File\put($this->directory . '/' . $filename, $encodedTtl . $value);
-            } finally {
-                $lock->release();
-            }
-        });
->>>>>>> 3f833792
     }
 
     /** @inheritdoc */
@@ -214,7 +147,6 @@
 
         $lock = $this->mutex->acquire($filename);
 
-<<<<<<< HEAD
         try {
             File\deleteFile($this->directory . '/' . $filename);
         } finally {
@@ -222,16 +154,5 @@
         }
 
         return null;
-=======
-            try {
-                /** @psalm-suppress UndefinedFunction */
-                return yield $this->ampFileVersion2
-                    ? File\deleteFile($this->directory . '/' . $filename)
-                    : File\unlink($this->directory . '/' . $filename);
-            } finally {
-                $lock->release();
-            }
-        });
->>>>>>> 3f833792
     }
 }