--- conflicted
+++ resolved
@@ -2,12 +2,7 @@
 
 namespace Amp\Cache;
 
-<<<<<<< HEAD
-use Amp\Loop;
-use Amp\Struct;
-=======
 use Revolt\EventLoop;
->>>>>>> 72e18fb6
 
 final class ArrayCache implements Cache
 {
@@ -18,11 +13,7 @@
     private ?int $maxSize;
 
     /**
-<<<<<<< HEAD
-     * @param int $gcInterval The frequency in milliseconds at which expired cache entries should be garbage collected.
-=======
      * @param float $gcInterval The frequency in seconds at which expired cache entries should be garbage collected.
->>>>>>> 72e18fb6
      * @param int|null $maxSize The maximum size of cache array (number of elements). NULL for no max size.
      */
     public function __construct(float $gcInterval = 5, int $maxSize = null)
