--- conflicted
+++ resolved
@@ -24,15 +24,8 @@
      *
      * @param $key string Cache key.
      *
-<<<<<<< HEAD
-     * @return mixed Returns the cached value or `null` if it doesn't exist. Throws a CacheException or
-     * SerializationException on failure.
-     *
-     * @psalm-return Promise<TValue|null>
-=======
      * @return TValue Returns the cached value or `null` if it doesn't exist. Throws a CacheException or
      * SerializationException on failure.
->>>>>>> 72e18fb6
      *
      * @see Cache::get()
      */
@@ -50,17 +43,9 @@
      * Serializes a value and stores its serialization to the cache.
      *
      * @param string $key Cache key.
-<<<<<<< HEAD
-     * @param mixed $value Value to cache.
-     * @param int|null $ttl Timeout in seconds. The default `null` $ttl value indicates no timeout. Values less than 0 MUST
-     *               throw an \Error.
-     *
-     * @psalm-param TValue $value
-=======
      * @param TValue $value Value to cache.
      * @param int|null $ttl Timeout in seconds. The default `null` $ttl value indicates no timeout. Values less
      *     than 0 MUST throw an \Error.
->>>>>>> 72e18fb6
      *
      * @see Cache::set()
      */
@@ -71,10 +56,6 @@
         }
 
         $value = $this->serializer->serialize($value);
-<<<<<<< HEAD
-
-=======
->>>>>>> 72e18fb6
 
         $this->cache->set($key, $value, $ttl);
     }
